--- conflicted
+++ resolved
@@ -236,27 +236,17 @@
 
     @only(HTTPFlow, TCPFlow)
     def __call__(self, f):
-<<<<<<< HEAD
-        if f.request and f.request.raw_content:
-            if self.re.search(f.request.get_content(strict=False)):
-                return True
-        if f.response and f.response.raw_content:
-            if self.re.search(f.response.get_content(strict=False)):
-                return True
-=======
         if isinstance(f, HTTPFlow):
-            if f.request and f.request.content:
-                if self.re.search(f.request.get_decoded_content()):
-                    return True
-            if f.response and f.response.content:
-                if self.re.search(f.response.get_decoded_content()):
+            if f.request and f.request.raw_content:
+                if self.re.search(f.request.get_content(strict=False)):
+                    return True
+            if f.response and f.response.raw_content:
+                if self.re.search(f.request.get_content(strict=False)):
                     return True
         elif isinstance(f, TCPFlow):
             for msg in f.messages:
                 if self.re.search(msg.content):
                     return True
-
->>>>>>> fea4435d
         return False
 
 
@@ -266,20 +256,14 @@
 
     @only(HTTPFlow, TCPFlow)
     def __call__(self, f):
-<<<<<<< HEAD
-        if f.request and f.request.raw_content:
-            if self.re.search(f.request.get_content(strict=False)):
-                return True
-=======
         if isinstance(f, HTTPFlow):
-            if f.request and f.request.content:
-                if self.re.search(f.request.get_decoded_content()):
+            if f.request and f.request.raw_content:
+                if self.re.search(f.request.get_content(strict=False)):
                     return True
         elif isinstance(f, TCPFlow):
             for msg in f.messages:
                 if msg.from_client and self.re.search(msg.content):
                     return True
->>>>>>> fea4435d
 
 
 class FBodResponse(_Rex):
@@ -288,20 +272,14 @@
 
     @only(HTTPFlow, TCPFlow)
     def __call__(self, f):
-<<<<<<< HEAD
-        if f.response and f.response.raw_content:
-            if self.re.search(f.response.get_content(strict=False)):
-                return True
-=======
         if isinstance(f, HTTPFlow):
-            if f.response and f.response.content:
-                if self.re.search(f.response.get_decoded_content()):
+            if f.response and f.response.raw_content:
+                if self.re.search(f.response.get_content(strict=False)):
                     return True
         elif isinstance(f, TCPFlow):
             for msg in f.messages:
                 if not msg.from_client and self.re.search(msg.content):
                     return True
->>>>>>> fea4435d
 
 
 class FMethod(_Rex):
